--- conflicted
+++ resolved
@@ -4,16 +4,6 @@
 def collect(nsamples, outname, clock, data):
     scope = dscope.ScopeInst(0)
     scope.init_digital_channel(clk=clock)
-<<<<<<< HEAD
-    traces = [scope.dtrace(timeout=30.0)[0][data] for i in range(nsamples)]
-	# save each sample as a row of comma-separated bits
-    outfile = open(outname, 'w')
-    for trace in traces:
-        tmp = [str(b) for b in trace]
-        outfile.write(','.join(tmp) + '\n')
-    outfile.close()
-    return
-=======
     #import pdb
     #pdb.set_trace()
     try:
@@ -22,13 +12,13 @@
         print "dtrace timed out at least once"
         #print e
     else:
+        # save each sample as a row of comma-separated bits
         outfile = open(outname, 'w')
         for trace in traces:
             tmp = [str(b) for b in trace]
             outfile.write(','.join(tmp) + '\n')
             outfile.close()
         return
->>>>>>> 75f2e699
 
 def main():
     parser = argparse.ArgumentParser(description="Read a shift register (defaults are clock on D0, SR on D1).")
